--- conflicted
+++ resolved
@@ -24,7 +24,7 @@
 from unittest import TestCase
 from wsgi import app
 from service.common import status
-from service.models import db, Shopcart, Item
+from service.models import db, Shopcart
 from tests.factories import ShopcartFactory, ItemFactory
 
 DATABASE_URI = os.getenv(
@@ -87,10 +87,10 @@
             shopcarts.append(shopcart)
 
         return shopcarts
-    
+
     def _create_shopcart_with_item(self, name="Test Shopcart", item_data=None):
         """Helper function to create a shopcart with one item and persist to the database.
-        
+
         Args:
             name (str): Name of the shopcart to create.
             item_data (dict): Data for the item to create. If None, defaults to a sample item.
@@ -116,11 +116,13 @@
         resp = self.client.post(
             BASE_URL, json=shopcart.serialize(), content_type="application/json"
         )
-        self.assertEqual(resp.status_code, status.HTTP_201_CREATED ,"Could not create shopcart-with-item")
-        
+        self.assertEqual(
+            resp.status_code,
+            status.HTTP_201_CREATED,
+            "Could not create shopcart-with-item",
+        )
+
         return shopcart, item
-
-
 
     ######################################################################
     #  T E S T   C A S E S
@@ -225,133 +227,6 @@
         resp = self.client.delete(f"{BASE_URL}/0")
         self.assertEqual(resp.status_code, status.HTTP_204_NO_CONTENT)
         self.assertEqual(len(resp.data), 0)
-<<<<<<< HEAD
-    
-   # ----------------------------------------------------------
-    # TEST ITEM QUANTITY GET
-    # ----------------------------------------------------------
-    def test_get_item_quantity(self):
-        """It should Get the quantity of a specific Item"""
-        # Step 1 and Step 2 are workarounds until create shopcart-item is available.
-        # Step 1: Create a shopcart with no items
-        shopcart_payload = {
-            "name": "TESTCART",
-            "items": []
-        }
-        resp = self.client.post(BASE_URL, json=shopcart_payload, content_type="application/json")
-        self.assertEqual(resp.status_code, status.HTTP_201_CREATED)
-        shopcart_data = resp.get_json()
-        shopcart_id = shopcart_data['id']
-
-        # Step 2: Add an item to the shopcart
-        item_payload = {
-            "name": "TESTCART",
-            "items": [
-                {
-                    "shopcart_id": shopcart_id,
-                    "item_id": "item_1",
-                    "description": "Item 1 Description",
-                    "quantity": 2,
-                    "price": 100
-                }
-            ]
-        }
-        resp = self.client.put(f"{BASE_URL}/{shopcart_id}", json=item_payload, content_type="application/json")
-        item_pid = resp.get_json()["items"][0]["id"]
-        self.assertEqual(resp.status_code, status.HTTP_200_OK)
-
-        # Perform the test:
-        # Step 3: Now get the item quantity
-        resp = self.client.get(f"{BASE_URL}/{shopcart_id}/items/{item_pid}")  # Adjusted the URL based on item_id
-        self.assertEqual(resp.status_code, status.HTTP_200_OK)
-        data = resp.get_json()
-        self.assertEqual(data["quantity"], 2)
-
-    # ----------------------------------------------------------
-    # TEST ITEM QUANTITY GET NOT FOUND
-    # ----------------------------------------------------------
-    def test_get_item_quantity_not_found(self):
-        """It should not Get an Item quantity that doesn't exist"""
-        
-        # Step 1: Create a shopcart
-        shopcart_payload = {
-            "name": "TESTCART2",
-            "items": []
-        }
-        resp = self.client.post(BASE_URL, json=shopcart_payload, content_type="application/json")
-        self.assertEqual(resp.status_code, status.HTTP_201_CREATED)
-        shopcart_data = resp.get_json()
-
-        # Step 2: Attempt to get the quantity for a non-existent item
-        resp = self.client.get(f"{BASE_URL}/{shopcart_data['id']}/items/999")  # Use an invalid item_id
-        self.assertEqual(resp.status_code, status.HTTP_404_NOT_FOUND)
-        data = resp.get_json()
-        self.assertIn("was not found", data["message"])
-
-    # ----------------------------------------------------------
-    # TEST ITEM QUANTITY UPDATE
-    # ----------------------------------------------------------
-    def test_update_item_quantity(self):
-        """It should Update the quantity of a specific Item"""
-        
-        # Step 1: Create a shopcart
-        shopcart_payload = {
-            "name": "TESTCART3",
-            "items": []
-        }
-        resp = self.client.post(BASE_URL, json=shopcart_payload, content_type="application/json")
-        self.assertEqual(resp.status_code, status.HTTP_201_CREATED)
-        shopcart_data = resp.get_json()
-        shopcart_id = shopcart_data['id']
-
-        # Step 2: Add an item to the shopcart
-        item_payload = {
-            "name": "TESTCART3",
-            "items": [
-                {
-                    "shopcart_id": shopcart_id,
-                    "item_id": "item_1",
-                    "description": "Item 1 Description",
-                    "quantity": 2,
-                    "price": 100
-                }
-            ]
-        }
-        resp = self.client.put(f"{BASE_URL}/{shopcart_id}", json=item_payload, content_type="application/json")
-        self.assertEqual(resp.status_code, status.HTTP_200_OK)
-        item_pid = resp.get_json()["items"][0]["id"]
-
-        # Step 3: Now update the item quantity
-        new_quantity = 5  # New quantity for the item
-        resp = self.client.put(f"{BASE_URL}/{shopcart_id}/items/{item_pid}", json={"quantity": new_quantity})
-        self.assertEqual(resp.status_code, status.HTTP_200_OK)
-
-        # Step 4: Verify that the quantity has been updated
-        resp = self.client.get(f"{BASE_URL}/{shopcart_id}/items/{item_pid}")
-        self.assertEqual(resp.status_code, status.HTTP_200_OK)
-        data = resp.get_json()
-        self.assertEqual(data["quantity"], new_quantity)
-
-    # ----------------------------------------------------------
-    # TEST ITEM QUANTITY UPDATE NOT FOUND
-    # ----------------------------------------------------------
-    def test_update_item_quantity_not_found(self):
-        """It should not Update an Item quantity that doesn't exist"""
-        
-        # Step 1: Create a shopcart
-        shopcart_payload = {
-            "name": "New Shopcart",
-            "items": []
-        }
-        resp = self.client.post(BASE_URL, json=shopcart_payload, content_type="application/json")
-        self.assertEqual(resp.status_code, status.HTTP_201_CREATED)
-        shopcart_data = resp.get_json()
-        # Step 2: Attempt to update the quantity of a non-existent item
-        resp = self.client.put(f"{BASE_URL}/{shopcart_data['id']}/items/999/quantity", json={"quantity": 10})
-        self.assertEqual(resp.status_code, status.HTTP_404_NOT_FOUND)
-        data = resp.get_json()
-        self.assertIn("was not found", data["message"])
-=======
 
     # ----------------------------------------------------------
     # TEST LIST
@@ -595,5 +470,4 @@
         self.assertEqual(error_response["error"], "Unsupported media type")
         self.assertIn("message", error_response)
         # Optionally check if the error message contains specific text related to unsupported media type
-        self.assertIn("unsupported", error_response["message"].lower())
->>>>>>> 23c392f9
+        self.assertIn("unsupported", error_response["message"].lower())