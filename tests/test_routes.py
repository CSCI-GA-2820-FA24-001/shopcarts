######################################################################
# Copyright 2016, 2024 John J. Rofrano. All Rights Reserved.
#
# Licensed under the Apache License, Version 2.0 (the "License");
# you may not use this file except in compliance with the License.
# You may obtain a copy of the License at
#
# https://www.apache.org/licenses/LICENSE-2.0
#
# Unless required by applicable law or agreed to in writing, software
# distributed under the License is distributed on an "AS IS" BASIS,
# WITHOUT WARRANTIES OR CONDITIONS OF ANY KIND, either express or implied.
# See the License for the specific language governing permissions and
# limitations under the License.
######################################################################

"""
TestYourResourceModel API Service Test Suite
"""

# pylint: disable=duplicate-code
import os
import logging
from unittest import TestCase
from wsgi import app
from service.common import status
from service.models import db, Shopcart, Item
from tests.factories import ShopcartFactory, ItemFactory

DATABASE_URI = os.getenv(
    "DATABASE_URI", "postgresql+psycopg://postgres:postgres@localhost:5432/testdb"
)

BASE_URL = "/shopcarts"


######################################################################
#  T E S T   C A S E S
######################################################################
# pylint: disable=too-many-public-methods
class TestShopcartService(TestCase):
    """REST API Server Tests"""

    @classmethod
    def setUpClass(cls):
        """Run once before all tests"""
        app.config["TESTING"] = True
        app.config["DEBUG"] = False
        # Set up the test database
        app.config["SQLALCHEMY_DATABASE_URI"] = DATABASE_URI
        app.logger.setLevel(logging.CRITICAL)
        app.app_context().push()

    @classmethod
    def tearDownClass(cls):
        """Run once after all tests"""
        db.session.close()

    def setUp(self):
        """Runs before each test"""
        self.client = app.test_client()
        db.session.query(Shopcart).delete()  # clean up the last tests
        db.session.commit()

    def tearDown(self):
        """This runs after each test"""
        db.session.remove()

    ######################################################################
    #  H E L P E R   M E T H O D S
    ######################################################################

    def _create_shopcarts(self, count, name=None) -> list:
        """Factory method to create shopcarts in bulk"""
        shopcarts = []
        for i in range(count):
            shopcart = ShopcartFactory(name=name if name else f"shopcart{i}")
            resp = self.client.post(BASE_URL, json=shopcart.serialize())
            self.assertEqual(
                resp.status_code,
                status.HTTP_201_CREATED,
                "Could not create test Shopcart",
            )
            new_shopcart = resp.get_json()
            shopcart.id = new_shopcart["id"]
            shopcarts.append(shopcart)
        return shopcarts

    ######################################################################
    #  P L A C E   T E S T   C A S E S   H E R E
    ######################################################################

    def test_index(self):
        """It should call the home page"""
        resp = self.client.get("/")
        self.assertEqual(resp.status_code, status.HTTP_200_OK)
        data = resp.get_json()
        self.assertEqual(data["name"], "Shopcarts REST API Service")
        self.assertEqual(data["version"], "1.0")

    # ----------------------------------------------------------
    # TEST CREATE
    # ----------------------------------------------------------
    def test_create_shopcart(self):
        """It should Create a new Shopcart"""
        shopcart = ShopcartFactory()
        resp = self.client.post(
            BASE_URL, json=shopcart.serialize(), content_type="application/json"
        )
        self.assertEqual(resp.status_code, status.HTTP_201_CREATED)

        # Make sure location header is set
        location = resp.headers.get("Location", None)
        self.assertIsNotNone(location)

        # Check the data is correct
        new_shopcart = resp.get_json()
        self.assertEqual(new_shopcart["name"], shopcart.name, "Names does not match")

        # Check that the location header was correct by getting it
        resp = self.client.get(location, content_type="application/json")
        self.assertEqual(resp.status_code, status.HTTP_200_OK)
        new_shopcart = resp.get_json()
        self.assertEqual(new_shopcart["name"], shopcart.name, "Names does not match")

    # ----------------------------------------------------------
    # TEST LIST
    # ----------------------------------------------------------
    def test_list_shopcarts(self):
        """It should Get a list of Shopcarts and filter by name"""
        # Create 5 shopcarts with default names
        self._create_shopcarts(5)

        self._create_shopcarts(1, name="special_shopcart")

        # Test getting all shopcarts
        resp = self.client.get(BASE_URL)
        self.assertEqual(resp.status_code, status.HTTP_200_OK)
        data = resp.get_json()
        self.assertEqual(len(data), 6)

        # Test getting shopcarts by name
        resp = self.client.get(BASE_URL + "?name=special_shopcart")
        self.assertEqual(resp.status_code, status.HTTP_200_OK)
        data = resp.get_json()
        self.assertEqual(len(data), 1)
        self.assertEqual(data[0]["name"], "special_shopcart")

    # ----------------------------------------------------------
    # TEST READ
    # ----------------------------------------------------------
    def test_get_shopcart(self):
        """It should Get a single Shopcart"""
        test_shopcart = self._create_shopcarts(1)[0]
        resp = self.client.get(f"/shopcarts/{test_shopcart.id}")
        self.assertEqual(resp.status_code, status.HTTP_200_OK)
        data = resp.get_json()
        self.assertEqual(data["name"], test_shopcart.name)

    def test_get_shopcart_not_found(self):
        """It should not Get a Shopcart that's not found"""
        resp = self.client.get("/shopcarts/0")
        self.assertEqual(resp.status_code, status.HTTP_404_NOT_FOUND)
        data = resp.get_json()
        logging.debug("resp data = %s", data)
        self.assertIn("was not found", data["message"])

<<<<<<< HEAD
    def test_update_shopcart(self):
        """It should Update an existing shopcarts"""
        # create a shopcart to update
        test_shopcart = ShopcartFactory()
        resp = self.client.post(BASE_URL, json=test_shopcart.serialize())
        self.assertEqual(resp.status_code, status.HTTP_201_CREATED)

        # update the shopcart
        new_shopcart = resp.get_json()
        new_shopcart["name"] = "special_shopcart"
        new_shopcart_id = new_shopcart["id"]
        resp = self.client.put(f"{BASE_URL}/{new_shopcart_id}", json=new_shopcart)
        self.assertEqual(resp.status_code, status.HTTP_200_OK)
        updated_shopcart = resp.get_json()
        self.assertEqual(updated_shopcart["name"], "special_shopcart")

    def test_update_nonexistent_shopcart(self):
        """It should return 404 when updating a shopcart that does not exist"""
        update_data = {"name": "some_name"}
        resp = self.client.put(f"{BASE_URL}/0", json=update_data)
        self.assertEqual(resp.status_code, status.HTTP_404_NOT_FOUND)
=======
    # ----------------------------------------------------------
    # TEST DELETE
    # ----------------------------------------------------------
    def test_delete_shopcart(self):
        """It should delete a Shopcart"""
        test_shopcart = self._create_shopcarts(1)[0]
        resp = self.client.delete(f"{BASE_URL}/{test_shopcart.id}")
        self.assertEqual(resp.status_code, status.HTTP_204_NO_CONTENT)
        self.assertEqual(len(resp.data), 0)
        # make sure they are deleted
        resp = self.client.get(f"{BASE_URL}/{test_shopcart.id}")
        self.assertEqual(resp.status_code, status.HTTP_404_NOT_FOUND)

    def test_delete_non_exist_shopcart(self):
        """It should Delete a Shopcart even if it does not exist"""
        resp = self.client.delete(f"{BASE_URL}/0")
        self.assertEqual(resp.status_code, status.HTTP_204_NO_CONTENT)
        self.assertEqual(len(resp.data), 0)
>>>>>>> 58074dc8
<|MERGE_RESOLUTION|>--- conflicted
+++ resolved
@@ -165,7 +165,9 @@
         logging.debug("resp data = %s", data)
         self.assertIn("was not found", data["message"])
 
-<<<<<<< HEAD
+    # ----------------------------------------------------------
+    # TEST READ
+    # ----------------------------------------------------------
     def test_update_shopcart(self):
         """It should Update an existing shopcarts"""
         # create a shopcart to update
@@ -187,7 +189,7 @@
         update_data = {"name": "some_name"}
         resp = self.client.put(f"{BASE_URL}/0", json=update_data)
         self.assertEqual(resp.status_code, status.HTTP_404_NOT_FOUND)
-=======
+        
     # ----------------------------------------------------------
     # TEST DELETE
     # ----------------------------------------------------------
@@ -205,5 +207,4 @@
         """It should Delete a Shopcart even if it does not exist"""
         resp = self.client.delete(f"{BASE_URL}/0")
         self.assertEqual(resp.status_code, status.HTTP_204_NO_CONTENT)
-        self.assertEqual(len(resp.data), 0)
->>>>>>> 58074dc8
+        self.assertEqual(len(resp.data), 0)