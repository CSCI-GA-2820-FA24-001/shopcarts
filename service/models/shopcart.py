"""
Persistent Base class for database CRUD functions
"""

import logging
from .persistent_base import db, PersistentBase, DataValidationError
from .item import Item

logger = logging.getLogger("flask.app")

######################################################################
#  S H O P C A R T   M O D E L
######################################################################


class Shopcart(db.Model, PersistentBase):
    """
    Class that represents an Shopcart
    """

    # Table Schema
    id = db.Column(db.Integer, primary_key=True)
    name = db.Column(db.String(64), nullable=False)
    items = db.relationship("Item", backref="shopcart", passive_deletes=True)

    def __repr__(self):
        return f"<Shopcart {self.name} id=[{self.id}]>"

    def serialize(self):
        """Converts an Account into a dictionary"""
        shopcart = {
            "id": self.id,
            "name": self.name,
            "items": [],
        }
        for item in self.items:
            shopcart["items"].append(item.serialize())
        return shopcart

    def deserialize(self, data):
        """
        Populates an Shopcart from a dictionary

        Args:
            data (dict): A dictionary containing the resource data
        """
        try:
            self.name = data["name"]

            # handle inner list of items
            product_list = data.get("items")

            for json_product in product_list:
                item = Item()
                item.deserialize(json_product)
                self.items.append(item)

        except AttributeError as error:
            raise DataValidationError("Invalid attribute: " + error.args[0]) from error
        except KeyError as error:
            raise DataValidationError(
                "Invalid Shopcart: missing " + error.args[0]
            ) from error
        except TypeError as error:
            raise DataValidationError(
                "Invalid Shopcart: body of request contained bad or no data "
                + str(error)
            ) from error

        return self

    @classmethod
    def find_by_name(cls, name):
        """Returns the unique Shopcart with the given name

        Args:
            name (string): the name of the Accounts you want to match
        """
        logger.info("Processing name query for %s ...", name)
<<<<<<< HEAD
        return cls.query.filter(cls.name == name)

    @classmethod
    def calculate_selected_items_price(
        cls, id: int, selected_item_ids: list[int]
    ) -> int:
        shopcart = cls.find(id)
        total_price = sum(
            item.quantity * item.price
            for item in shopcart.items
            if int(item.item_id) in selected_item_ids
        )
        return total_price

    @classmethod
    def calculate_total_price(cls, id: int):
        """_summary_

        Args:
            id (_type_): _description_

        Returns:
            _type_: _description_
        """
        shopcart = cls.find(id)
        total_price = sum(item.quantity * item.price for item in shopcart.items)
        return total_price
=======
        return cls.query.filter(cls.name == name)
>>>>>>> 280d0403
<|MERGE_RESOLUTION|>--- conflicted
+++ resolved
@@ -77,7 +77,6 @@
             name (string): the name of the Accounts you want to match
         """
         logger.info("Processing name query for %s ...", name)
-<<<<<<< HEAD
         return cls.query.filter(cls.name == name)
 
     @classmethod
@@ -105,6 +104,3 @@
         shopcart = cls.find(id)
         total_price = sum(item.quantity * item.price for item in shopcart.items)
         return total_price
-=======
-        return cls.query.filter(cls.name == name)
->>>>>>> 280d0403
