######################################################################
# Copyright 2016, 2024 John J. Rofrano. All Rights Reserved.
#
# Licensed under the Apache License, Version 2.0 (the "License");
# you may not use this file except in compliance with the License.
# You may obtain a copy of the License at
#
# https://www.apache.org/licenses/LICENSE-2.0
#
# Unless required by applicable law or agreed to in writing, software
# distributed under the License is distributed on an "AS IS" BASIS,
# WITHOUT WARRANTIES OR CONDITIONS OF ANY KIND, either express or implied.
# See the License for the specific language governing permissions and
# limitations under the License.
######################################################################

"""
YourResourceModel Service

This service implements a REST API that allows you to Create, Read, Update
and Delete YourResourceModel
"""

from flask import jsonify, request, url_for, abort
from flask import current_app as app  # Import Flask application
from service.models import Shopcart, Item
from service.common import status  # HTTP Status Codes


######################################################################
# GET INDEX
######################################################################
@app.route("/")
def index():
    """Root URL response"""
    app.logger.info("Request for Root URL")
    return (
        jsonify(
            name="Shopcarts REST API Service",
            version="1.0",
            paths={
                "create_shopcarts": url_for("create_shopcarts", _external=True),
                "read_shopcarts": url_for(
                    "get_shopcarts", shopcart_id=1, _external=True
                ),
                "update_shopcarts": url_for(
                    "update_shopcarts", shopcart_id=1, _external=True
                ),
                "delete_shopcarts": url_for(
                    "delete_shopcarts", shopcart_id=1, _external=True
                ),
                "list_shopcarts": url_for("list_shopcarts", _external=True),
<<<<<<< HEAD
                "update_shopcart_item": url_for("update_item_quantity", uid=1, pid=1, _external=True),  # PUT route for updating item quantity
                "get_shopcart_item": url_for("get_item_quantity", uid=1, pid=1, _external=True),  # GET route for retrieving item quantity
=======
                "create_items": url_for("create_items", shopcart_id=1, _external=True),
>>>>>>> 23c392f9
            },
        ),
        status.HTTP_200_OK,
    )


######################################################################
# CREATE A NEW ACCOUNT
######################################################################
@app.route("/shopcarts", methods=["POST"])
def create_shopcarts():
    """
    Creates a Shopcart
    This endpoint will create a Shopcart based the data in the body that is posted
    """
    app.logger.info("Request to create a Shopcart")
    check_content_type("application/json")

    # Create the shopcart
    shopcart = Shopcart()
    shopcart.deserialize(request.get_json())
    shopcart.create()

    # Create a message to return
    message = shopcart.serialize()
    location_url = url_for("get_shopcarts", shopcart_id=shopcart.id, _external=True)

    return jsonify(message), status.HTTP_201_CREATED, {"Location": location_url}


######################################################################
# READ A SHOPCART
######################################################################
@app.route("/shopcarts/<int:shopcart_id>", methods=["GET"])
def get_shopcarts(shopcart_id):
    """
    Retrieve a single Shopcart

    This endpoint will return a Shopcart based on it's id
    """
    app.logger.info("Request to Retrieve a shopcart with id: %s", shopcart_id)
    shopcart = Shopcart.find(shopcart_id)
    if not shopcart:
        abort(
            status.HTTP_404_NOT_FOUND, f"Shopcart with id {shopcart_id} was not found"
        )

    app.logger.info("Returning shopcart: %s", shopcart.name)
    return jsonify(shopcart.serialize()), status.HTTP_200_OK


######################################################################
# UPDATE AN EXISTING Shopcart
######################################################################
@app.route("/shopcarts/<int:shopcart_id>", methods=["PUT"])
def update_shopcarts(shopcart_id):
    """
    Update an shopcart

    This endpoint will update an shopcart based the body that is posted
    """
    app.logger.info("Request to update shopcart with id: %s", shopcart_id)
    check_content_type("application/json")

    # See if the shopcart exists and abort if it doesn't
    shopcart = Shopcart.find(shopcart_id)
    if not shopcart:
        abort(
            status.HTTP_404_NOT_FOUND,
            f"shopcart with id '{shopcart_id}' was not found.",
        )

    # Update from the json in the body of the request
    shopcart.deserialize(request.get_json())
    shopcart.id = shopcart_id
    shopcart.update()

    return jsonify(shopcart.serialize()), status.HTTP_200_OK


######################################################################
# DELETE A SHOPCART
######################################################################
@app.route("/shopcarts/<int:shopcart_id>", methods=["DELETE"])
def delete_shopcarts(shopcart_id):
    """
    Delete a Shopcart

    This endpoint will delete a Shopcart based the id specified in the path
    """
    app.logger.info("Request to Delete a shopcart with id: %s", shopcart_id)

    # Delete the shopcart if it exists
    shopcart = Shopcart.find(shopcart_id)
    if shopcart:
        app.logger.info("Shopcart with ID: %d found", shopcart_id)
        shopcart.delete()

    app.logger.info("Shopcart with ID: %d deleted", shopcart_id)
    return {}, status.HTTP_204_NO_CONTENT


######################################################################
# LIST ALL SHOPCARTS
######################################################################
@app.route("/shopcarts", methods=["GET"])
def list_shopcarts():
    """Returns all of the Shopcarts"""
    app.logger.info("Request for Shopcart list")
    shopcarts = []

    # Process the query string if any
    name = request.args.get("name")
    if name:
        shopcarts = Shopcart.find_by_name(name)
    else:
        shopcarts = Shopcart.all()

    # Return as an array of dictionaries
    results = [shopcart.serialize() for shopcart in shopcarts]

    return jsonify(results), status.HTTP_200_OK


# ---------------------------------------------------------------------
#                A D D R E S S   M E T H O D S
# ---------------------------------------------------------------------

######################################################################
# CREATE A ITEM TO A SHOPCART
######################################################################


@app.route("/shopcarts/<int:shopcart_id>/items", methods=["POST"])
def create_items(shopcart_id):
    """
    Create a Item on a Shopcart
    """

    app.logger.info("Request to create a Item for Shopcart with id: %s", shopcart_id)
    check_content_type("application/json")

    shopcart = Shopcart.find(shopcart_id)
    if not shopcart:
        abort(
            status.HTTP_404_NOT_FOUND,
            f"Shopcart with id '{shopcart_id}' could not be found.",
        )

    # Create an Item from the json POST data
    item = Item()
    item.deserialize(request.get_json())

    # Append the Item to the Shopcart
    shopcart.items.append(item)
    shopcart.update()

    # Return message
    message = item.serialize()

    # Send the location to GET the new item
    location_url = url_for(
        "get_items", shopcart_id=shopcart.id, item_id=item.id, _external=True
    )

    return jsonify(message), status.HTTP_201_CREATED, {"Location": location_url}


######################################################################
# RETRIEVE AN ITEM FROM SHOPCART
######################################################################
@app.route("/shopcarts/<int:shopcart_id>/items/<int:item_id>", methods=["GET"])
def get_items(shopcart_id, item_id):
    """
    Get an Item

    This endpoint returns just an item
    """
    app.logger.info(
        "Request to retrieve Item %s for Account id: %s", (item_id, shopcart_id)
    )

    # See if the item exists and abort if it doesn't
    item = Item.find(item_id)
    if not item:
        abort(
            status.HTTP_404_NOT_FOUND,
            f"Account with id '{item_id}' could not be found.",
        )

    return jsonify(item.serialize()), status.HTTP_200_OK


######################################################################
# DELETE AN ITEM FROM A SHOPCART
######################################################################
@app.route("/shopcarts/<int:shopcart_id>/items/<int:item_id>", methods=["DELETE"])
def delete_item_from_shopcart(shopcart_id, item_id):
    """
    Delete an Item from a Shopcart
    This endpoint will delete an Item based on the item_id from the specified shopcart
    """
    app.logger.info("Request to delete Item %s from Shopcart %s", item_id, shopcart_id)

    # Find the shopcart by shopcart_id
    shopcart = Shopcart.find(shopcart_id)
    if not shopcart:
        abort(
            status.HTTP_404_NOT_FOUND,
            f"Shopcart with id '{shopcart_id}' was not found.",
        )

    # Find the item by item_id within the shopcart
    item = Item.query.filter_by(id=item_id, shopcart_id=shopcart_id).first()
    if not item:
        abort(
            status.HTTP_404_NOT_FOUND,
            f"Item with id '{item_id}' in Shopcart '{shopcart_id}' was not found.",
        )

    # Delete the item
    item.delete()

    app.logger.info("Item with id %s deleted from Shopcart %s", item_id, shopcart_id)
    return {}, status.HTTP_204_NO_CONTENT


######################################################################
# LIST ALL ITEMS IN A SHOPCART
######################################################################
@app.route("/shopcarts/<int:shopcart_id>/items", methods=["GET"])
def list_items_in_shopcart(shopcart_id):
    """
    List all items in a Shopcart
    This endpoint will return all items in the shopcart with the given id.
    """
    app.logger.info("Request to list items in Shopcart %s", shopcart_id)

    # Find the shopcart by id
    shopcart = Shopcart.find(shopcart_id)
    if not shopcart:
        abort(
            status.HTTP_404_NOT_FOUND,
            f"Shopcart with id '{shopcart_id}' was not found.",
        )

    # Serialize all items in the shopcart
    items = [item.serialize() for item in shopcart.items]

    app.logger.info("Returning %d items from Shopcart %s", len(items), shopcart_id)
    return jsonify(items), status.HTTP_200_OK

######################################################################
# UPDATE AN ITEM'S QUANTITY IN A SHOPCART
######################################################################
@app.route("/shopcarts/<int:uid>/items/<int:pid>", methods=["PUT"])
def update_item_quantity(uid, pid):
    """
    Update an item's quantity in the shopcart

    This endpoint allows updating the quantity of an item in a given shopcart.
    """
    app.logger.info("Request to update item %s in shopcart %s", pid, uid)
    
    # Find the shopcart by uid
    shopcart = Shopcart.find(uid)
    if not shopcart:
        abort(status.HTTP_404_NOT_FOUND, f"Shopcart with id {uid} was not found")

    # Find the item in the shopcart by pid
    item = next((item for item in shopcart.items if item.id == pid), None)
    if not item:
        abort(status.HTTP_404_NOT_FOUND, f"Item with id {pid} was not found in shopcart {uid}")
    
    # Get the new quantity from the request body
    body = request.get_json()
    if not body or "quantity" not in body:
        abort(status.HTTP_400_BAD_REQUEST, "Request body must contain 'quantity'")
    
    new_quantity = body["quantity"]
    if not isinstance(new_quantity, int) or new_quantity <= 0:
        abort(status.HTTP_400_BAD_REQUEST, "Quantity must be a positive integer")
    
    # Update the item's quantity
    item.quantity = new_quantity
    item.update()

    app.logger.info("Updated item %s in shopcart %s to quantity %d", pid, uid, new_quantity)
    return jsonify(item.serialize()), status.HTTP_200_OK

######################################################################
# GET AN ITEM'S QUANTITY IN A SHOPCART
######################################################################
@app.route("/shopcarts/<int:uid>/items/<int:pid>", methods=["GET"])
def get_item_quantity(uid, pid):
    """
    Retrieve an item's quantity in the shopcart

    This endpoint returns the quantity of an item in a given shopcart.
    """
    app.logger.info("Request to retrieve item %s in shopcart %s", pid, uid)
    
    # Find the shopcart by uid
    shopcart = Shopcart.find(uid)
    if not shopcart:
        abort(status.HTTP_404_NOT_FOUND, f"Shopcart with id {uid} was not found")

    # Find the item in the shopcart by pid
    item = next((item for item in shopcart.items if item.id == pid), None)
    if not item:
        abort(status.HTTP_404_NOT_FOUND, f"Item with id {pid} was not found in shopcart {uid}")
    
    app.logger.info("Returning item %s with quantity %d", pid, item.quantity)
    return jsonify({"id": item.id, "quantity": item.quantity}), status.HTTP_200_OK



######################################################################
#  U T I L I T Y   F U N C T I O N S
######################################################################


def check_content_type(content_type):
    """Checks that the media type is correct"""
    if "Content-Type" not in request.headers:
        app.logger.error("No Content-Type specified.")
        abort(
            status.HTTP_415_UNSUPPORTED_MEDIA_TYPE,
            f"Content-Type must be {content_type}",
        )

    if request.headers["Content-Type"] == content_type:
        return

    app.logger.error("Invalid Content-Type: %s", request.headers["Content-Type"])
    abort(
        status.HTTP_415_UNSUPPORTED_MEDIA_TYPE, f"Content-Type must be {content_type}"
    )<|MERGE_RESOLUTION|>--- conflicted
+++ resolved
@@ -50,12 +50,7 @@
                     "delete_shopcarts", shopcart_id=1, _external=True
                 ),
                 "list_shopcarts": url_for("list_shopcarts", _external=True),
-<<<<<<< HEAD
-                "update_shopcart_item": url_for("update_item_quantity", uid=1, pid=1, _external=True),  # PUT route for updating item quantity
-                "get_shopcart_item": url_for("get_item_quantity", uid=1, pid=1, _external=True),  # GET route for retrieving item quantity
-=======
                 "create_items": url_for("create_items", shopcart_id=1, _external=True),
->>>>>>> 23c392f9
             },
         ),
         status.HTTP_200_OK,
@@ -156,6 +151,79 @@
 
     app.logger.info("Shopcart with ID: %d deleted", shopcart_id)
     return {}, status.HTTP_204_NO_CONTENT
+
+
+######################################################################
+# UPDATE AN ITEM'S QUANTITY IN A SHOPCART
+######################################################################
+@app.route("/shopcarts/<int:uid>/items/<int:pid>", methods=["PUT"])
+def update_item_quantity(uid, pid):
+    """
+    Update an item's quantity in the shopcart
+
+    This endpoint allows updating the quantity of an item in a given shopcart.
+    """
+    app.logger.info("Request to update item %s in shopcart %s", pid, uid)
+
+    # Find the shopcart by uid
+    shopcart = Shopcart.find(uid)
+    if not shopcart:
+        abort(status.HTTP_404_NOT_FOUND, f"Shopcart with id {uid} was not found")
+
+    # Find the item in the shopcart by pid
+    item = next((item for item in shopcart.items if item.id == pid), None)
+    if not item:
+        abort(
+            status.HTTP_404_NOT_FOUND,
+            f"Item with id {pid} was not found in shopcart {uid}",
+        )
+
+    # Get the new quantity from the request body
+    body = request.get_json()
+    if not body or "quantity" not in body:
+        abort(status.HTTP_400_BAD_REQUEST, "Request body must contain 'quantity'")
+
+    new_quantity = body["quantity"]
+    if not isinstance(new_quantity, int) or new_quantity <= 0:
+        abort(status.HTTP_400_BAD_REQUEST, "Quantity must be a positive integer")
+
+    # Update the item's quantity
+    item.quantity = new_quantity
+    item.update()
+
+    app.logger.info(
+        "Updated item %s in shopcart %s to quantity %d", pid, uid, new_quantity
+    )
+    return jsonify(item.serialize()), status.HTTP_200_OK
+
+
+######################################################################
+# GET AN ITEM'S QUANTITY IN A SHOPCART
+######################################################################
+@app.route("/shopcarts/<int:uid>/items/<int:pid>", methods=["GET"])
+def get_item_quantity(uid, pid):
+    """
+    Retrieve an item's quantity in the shopcart
+
+    This endpoint returns the quantity of an item in a given shopcart.
+    """
+    app.logger.info("Request to retrieve item %s in shopcart %s", pid, uid)
+
+    # Find the shopcart by uid
+    shopcart = Shopcart.find(uid)
+    if not shopcart:
+        abort(status.HTTP_404_NOT_FOUND, f"Shopcart with id {uid} was not found")
+
+    # Find the item in the shopcart by pid
+    item = next((item for item in shopcart.items if item.id == pid), None)
+    if not item:
+        abort(
+            status.HTTP_404_NOT_FOUND,
+            f"Item with id {pid} was not found in shopcart {uid}",
+        )
+
+    app.logger.info("Returning item %s with quantity %d", pid, item.quantity)
+    return jsonify({"id": item.id, "quantity": item.quantity}), status.HTTP_200_OK
 
 
 ######################################################################
@@ -308,70 +376,6 @@
     app.logger.info("Returning %d items from Shopcart %s", len(items), shopcart_id)
     return jsonify(items), status.HTTP_200_OK
 
-######################################################################
-# UPDATE AN ITEM'S QUANTITY IN A SHOPCART
-######################################################################
-@app.route("/shopcarts/<int:uid>/items/<int:pid>", methods=["PUT"])
-def update_item_quantity(uid, pid):
-    """
-    Update an item's quantity in the shopcart
-
-    This endpoint allows updating the quantity of an item in a given shopcart.
-    """
-    app.logger.info("Request to update item %s in shopcart %s", pid, uid)
-    
-    # Find the shopcart by uid
-    shopcart = Shopcart.find(uid)
-    if not shopcart:
-        abort(status.HTTP_404_NOT_FOUND, f"Shopcart with id {uid} was not found")
-
-    # Find the item in the shopcart by pid
-    item = next((item for item in shopcart.items if item.id == pid), None)
-    if not item:
-        abort(status.HTTP_404_NOT_FOUND, f"Item with id {pid} was not found in shopcart {uid}")
-    
-    # Get the new quantity from the request body
-    body = request.get_json()
-    if not body or "quantity" not in body:
-        abort(status.HTTP_400_BAD_REQUEST, "Request body must contain 'quantity'")
-    
-    new_quantity = body["quantity"]
-    if not isinstance(new_quantity, int) or new_quantity <= 0:
-        abort(status.HTTP_400_BAD_REQUEST, "Quantity must be a positive integer")
-    
-    # Update the item's quantity
-    item.quantity = new_quantity
-    item.update()
-
-    app.logger.info("Updated item %s in shopcart %s to quantity %d", pid, uid, new_quantity)
-    return jsonify(item.serialize()), status.HTTP_200_OK
-
-######################################################################
-# GET AN ITEM'S QUANTITY IN A SHOPCART
-######################################################################
-@app.route("/shopcarts/<int:uid>/items/<int:pid>", methods=["GET"])
-def get_item_quantity(uid, pid):
-    """
-    Retrieve an item's quantity in the shopcart
-
-    This endpoint returns the quantity of an item in a given shopcart.
-    """
-    app.logger.info("Request to retrieve item %s in shopcart %s", pid, uid)
-    
-    # Find the shopcart by uid
-    shopcart = Shopcart.find(uid)
-    if not shopcart:
-        abort(status.HTTP_404_NOT_FOUND, f"Shopcart with id {uid} was not found")
-
-    # Find the item in the shopcart by pid
-    item = next((item for item in shopcart.items if item.id == pid), None)
-    if not item:
-        abort(status.HTTP_404_NOT_FOUND, f"Item with id {pid} was not found in shopcart {uid}")
-    
-    app.logger.info("Returning item %s with quantity %d", pid, item.quantity)
-    return jsonify({"id": item.id, "quantity": item.quantity}), status.HTTP_200_OK
-
-
 
 ######################################################################
 #  U T I L I T Y   F U N C T I O N S
