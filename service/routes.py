--- conflicted
+++ resolved
@@ -387,9 +387,6 @@
 
     shopcart.update()
 
-<<<<<<< HEAD
-    return jsonify(shopcart.serialize()), status.HTTP_200_OK
-
 
 ######################################################################
 # CALCULATE TOTAL PRICE OF SELECTED PRODUCTS
@@ -435,7 +432,4 @@
     app.logger.info(
         "Total price for selected items in Shopcart %s is %d", shopcart_id, total_price
     )
-    return jsonify(total_price=total_price), status.HTTP_200_OK
-=======
-    return jsonify(shopcart.serialize()), status.HTTP_200_OK
->>>>>>> 280d0403
+    return jsonify(total_price=total_price), status.HTTP_200_O